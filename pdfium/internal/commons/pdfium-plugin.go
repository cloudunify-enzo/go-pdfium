--- conflicted
+++ resolved
@@ -3,56 +3,8 @@
 import (
 	"net/rpc"
 
-<<<<<<< HEAD
-	"github.com/hashicorp/go-plugin"
-)
-
-type OpenDocumentRequest struct {
-	File     *[]byte
-	Password *string
-}
-
-type RenderPageInDPIRequest struct {
-	Page int
-	DPI  int
-}
-
-type RenderPageInPixelsRequest struct {
-	Page   int
-	Width  int
-	Height int
-}
-
-type RenderPageResponse struct {
-	Image *image.RGBA
-}
-
-type GetPageSizeRequest struct {
-	Page int
-}
-
-type GetPageSizeInPixelsRequest struct {
-	Page int
-	DPI  int
-}
-
-type GetPageSizeResponse struct {
-	Width  float64
-	Height float64
-}
-
-type GetPageSizeInPixelsResponse struct {
-	Width  int
-	Height int
-}
-
-type GetPageTextRequest struct {
-	Page int
-}
-=======
 	"github.com/klippa-app/go-pdfium/pdfium/requests"
 	"github.com/klippa-app/go-pdfium/pdfium/responses"
->>>>>>> 6074d922
 
 	"github.com/hashicorp/go-plugin"
 )
