package subprocess

// #cgo pkg-config: pdfium
// #include "fpdfview.h"
import "C"

import (
	"errors"
	"os"
	"sync"
	"unsafe"

	"github.com/klippa-app/go-pdfium/pdfium/internal/commons"
	"github.com/klippa-app/go-pdfium/pdfium/requests"

	"github.com/hashicorp/go-hclog"
	"github.com/hashicorp/go-plugin"
)

func init() {
	InitLibrary()
}

// Here is the real implementation of Pdfium
type Pdfium struct {
	// C data
	currentDoc  C.FPDF_DOCUMENT
	currentPage C.FPDF_PAGE

	logger            hclog.Logger
	mutex             sync.Mutex
	currentPageNumber *int    // Remember which page is currently loaded in the page variable.
	data              *[]byte // Keep a reference to the data otherwise weird stuff happens
}

func (p *Pdfium) Ping() (string, error) {
	return "Pong", nil
}

<<<<<<< HEAD
func (p *Pdfium) OpenDocument(request *commons.OpenDocumentRequest) error {
	newDocument, err := NewDocument(request.File, request.Password)
	if err != nil {
		return err
	}

	currentDoc = newDocument

	return nil
=======
func (p *Pdfium) Lock() {
	p.mutex.Lock()
>>>>>>> 6074d922
}

func (p *Pdfium) Unlock() {
	p.mutex.Unlock()
}

func (p *Pdfium) OpenDocument(request *requests.OpenDocument) error {
	p.Lock()
	defer p.Unlock()
	doc := C.FPDF_LoadMemDocument(
		unsafe.Pointer(&((*request.File)[0])),
		C.int(len(*request.File)),
		nil)

	if doc == nil {
		var errMsg string

		errorCode := C.FPDF_GetLastError()
		switch errorCode {
		case C.FPDF_ERR_SUCCESS:
			errMsg = "Success"
		case C.FPDF_ERR_UNKNOWN:
			errMsg = "Unknown error"
		case C.FPDF_ERR_FILE:
			errMsg = "Unable to read file"
		case C.FPDF_ERR_FORMAT:
			errMsg = "Incorrect format"
		case C.FPDF_ERR_PASSWORD:
			errMsg = "Invalid password"
		case C.FPDF_ERR_SECURITY:
			errMsg = "Invalid encryption"
		case C.FPDF_ERR_PAGE:
			errMsg = "Incorrect page"
		default:
			errMsg = "Unexpected error"
		}
		return errors.New(errMsg)
	}

	p.currentDoc = doc
	p.data = request.File
	return nil
}

func Main() {
	logger := hclog.New(&hclog.LoggerOptions{
		Level:      hclog.Trace,
		Output:     os.Stderr,
		JSONFormat: true,
	})

	pdfium := &Pdfium{
		logger: logger,
	}

	// pluginMap is the map of plugins we can dispense.
	var pluginMap = map[string]plugin.Plugin{
		"pdfium": &commons.PdfiumPlugin{Impl: pdfium},
	}

	logger.Debug("message from plugin", "foo", "bar")

	plugin.Serve(&plugin.ServeConfig{
		HandshakeConfig: handshakeConfig,
		Plugins:         pluginMap,
	})
}

// handshakeConfigs are used to just do a basic handshake between
// a plugin and host. If the handshake fails, a user friendly error is shown.
// This prevents users from executing bad plugins or executing a plugin
// directory. It is a UX feature, not a security feature.
var handshakeConfig = plugin.HandshakeConfig{
	ProtocolVersion:  1,
	MagicCookieKey:   "BASIC_PLUGIN",
	MagicCookieValue: "hello",
}

var globalMutex = &sync.Mutex{}

func InitLibrary() {
	globalMutex.Lock()
	C.FPDF_InitLibrary()
	globalMutex.Unlock()
}

func DestroyLibrary() {
	globalMutex.Lock()
	C.FPDF_DestroyLibrary()
	globalMutex.Unlock()
}<|MERGE_RESOLUTION|>--- conflicted
+++ resolved
@@ -37,20 +37,8 @@
 	return "Pong", nil
 }
 
-<<<<<<< HEAD
-func (p *Pdfium) OpenDocument(request *commons.OpenDocumentRequest) error {
-	newDocument, err := NewDocument(request.File, request.Password)
-	if err != nil {
-		return err
-	}
-
-	currentDoc = newDocument
-
-	return nil
-=======
 func (p *Pdfium) Lock() {
 	p.mutex.Lock()
->>>>>>> 6074d922
 }
 
 func (p *Pdfium) Unlock() {
@@ -60,10 +48,16 @@
 func (p *Pdfium) OpenDocument(request *requests.OpenDocument) error {
 	p.Lock()
 	defer p.Unlock()
+
+	var cPassword *C.char
+	if request.Password != nil {
+		cPassword = C.CString(*request.Password)
+	}
+
 	doc := C.FPDF_LoadMemDocument(
 		unsafe.Pointer(&((*request.File)[0])),
 		C.int(len(*request.File)),
-		nil)
+		cPassword)
 
 	if doc == nil {
 		var errMsg string
