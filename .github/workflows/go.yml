--- conflicted
+++ resolved
@@ -16,19 +16,11 @@
       fail-fast: false
       matrix:
         os: [ ubuntu-latest, macos-latest, windows-latest ]
-<<<<<<< HEAD
-        go: [ "1.20", "1.21" ]
+        go: [ "1.20", "1.21", "1.22" ]
         pdfium: [ "4849", "6281" ]
     env:
       PDFIUM_EXPERIMENTAL_VERSION: "6281"
-      PDFIUM_EXPERIMENTAL_GO_VERSION: "1.21"
-=======
-        go: [ "1.20", "1.21", "1.22" ]
-        pdfium: [ "4849", "6248" ]
-    env:
-      PDFIUM_EXPERIMENTAL_VERSION: "6248"
       PDFIUM_EXPERIMENTAL_GO_VERSION: "1.22"
->>>>>>> 4cecdc15
     runs-on: ${{ matrix.os }}
     steps:
       - uses: actions/checkout@v3
