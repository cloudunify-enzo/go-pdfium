name: Go

on:
  push:
    branches:
      - main
      - development
  pull_request:
    branches:
      - main
      - development

jobs:
  test-cgo:
    strategy:
      fail-fast: false
      matrix:
        os: [ ubuntu-latest, macos-latest, windows-latest ]
        go: [ "1.18", "1.19", "1.20" ]
<<<<<<< HEAD
        pdfium: [ 4849, 4874, 4929, 5038, 5079, 5254, 5378, 5648 ]
    env:
      PDFIUM_EXPERIMENTAL_VERSION: 5648
=======
        pdfium: [ "4849", "4874", "4929", "5038", "5079", "5254", "5378", "5664" ]
    env:
      PDFIUM_EXPERIMENTAL_VERSION: "5664"
>>>>>>> ca7ae8eb
      PDFIUM_EXPERIMENTAL_GO_VERSION: "1.20"
    runs-on: ${{ matrix.os }}
    steps:
      - uses: actions/checkout@v2

      - name: Set up Go
        uses: actions/setup-go@v2
        with:
          go-version: ${{ matrix.go }}
      - name: Set up PDFium library (Linux)
        if: matrix.os == 'ubuntu-latest'
        run: |
          sudo curl -L https://github.com/bblanchon/pdfium-binaries/releases/download/chromium%2F${{ matrix.pdfium }}/pdfium-linux-x64.tgz -o pdfium-linux-x64.tgz && sudo mkdir /opt/pdfium && sudo tar -C /opt/pdfium -xvf pdfium-linux-x64.tgz
          sudo rm pdfium-linux-x64.tgz
          sudo cp ./.github/workflows/pdfium.pc /usr/lib/pkgconfig/pdfium.pc
      - name: Set up PDFium library (MacOS)
        if: matrix.os == 'macos-latest'
        run: |
          sudo curl -L https://github.com/bblanchon/pdfium-binaries/releases/download/chromium%2F${{ matrix.pdfium }}/pdfium-mac-x64.tgz -o pdfium-mac-x64.tgz && sudo mkdir /opt/pdfium && sudo tar -C /opt/pdfium -xvf pdfium-mac-x64.tgz
          sudo rm pdfium-mac-x64.tgz
          sudo cp ./.github/workflows/pdfium.pc /usr/local/lib/pkgconfig/pdfium.pc
      - name: Set up PDFium library (Windows)
        if: matrix.os == 'windows-latest'
        run: |
          curl -L https://github.com/bblanchon/pdfium-binaries/releases/download/chromium%2F${{ matrix.pdfium }}/pdfium-win-x64.tgz -o pdfium-win-x64.tgz
          mkdir -p D:\opt\pdfium
          tar -C D:\opt\pdfium -xvf pdfium-win-x64.tgz
          rm pdfium-win-x64.tgz
          mkdir D:\opt\pkgconfig
          cp ./.github/workflows/pdfium-windows.pc D:\opt\pkgconfig\pdfium.pc
      - name: Test all packages (Linux & MacOS)
        if: matrix.os == 'ubuntu-latest' || matrix.os == 'macos-latest'
        run: |
          export LD_LIBRARY_PATH="/opt/pdfium/lib"
          export GODEBUG=cgocheck=2
          go test -timeout 30m `go list ./... | grep -v webassembly` -exec "env DYLD_LIBRARY_PATH=/opt/pdfium/lib" -v
      - name: Test all packages (Linux & MacOS) - Experimental
        if: (matrix.os == 'ubuntu-latest' || matrix.os == 'macos-latest') && matrix.pdfium == env.PDFIUM_EXPERIMENTAL_VERSION
        run: |
          export LD_LIBRARY_PATH="/opt/pdfium/lib"
          export GODEBUG=cgocheck=2
          export IS_EXPERIMENTAL="1"
          go test -timeout 30m `go list ./... | grep -v webassembly` -tags pdfium_experimental -exec "env DYLD_LIBRARY_PATH=/opt/pdfium/lib" -v
      - name: Test all packages (Windows)
        if: matrix.os == 'windows-latest'
        run: |
          $env:PKG_CONFIG_PATH = 'D:\opt\pkgconfig'
          $env:Path += ";D:\opt\pdfium\bin"
          go test -timeout 30m $(go list ./... | grep -v webassembly) -v
      - name: Test all packages (Windows) - Experimental
        if: matrix.os == 'windows-latest' && matrix.pdfium == env.PDFIUM_EXPERIMENTAL_VERSION
        run: |
          $env:PKG_CONFIG_PATH = 'D:\opt\pkgconfig'
          $env:Path += ";D:\opt\pdfium\bin"
          $env:IS_EXPERIMENTAL = '1'
          go test -timeout 30m $(go list ./... | grep -v webassembly) -tags pdfium_experimental -v
      - name: Test implementation for coverage
        if: matrix.os == 'ubuntu-latest' && matrix.go == env.PDFIUM_EXPERIMENTAL_GO_VERSION && matrix.pdfium == env.PDFIUM_EXPERIMENTAL_VERSION
        run: |
          export LD_LIBRARY_PATH="/opt/pdfium/lib"
          export IS_EXPERIMENTAL="1"
          go test -timeout 30m ./internal/implementation_cgo ./internal/implementation_webassembly -coverprofile=coverage.out -covermode=atomic -tags pdfium_experimental -v
      - name: Archive code coverage results
        if: matrix.os == 'ubuntu-latest' && matrix.go == env.PDFIUM_EXPERIMENTAL_GO_VERSION && matrix.pdfium == env.PDFIUM_EXPERIMENTAL_VERSION
        uses: actions/upload-artifact@v2
        with:
          name: code-coverage-report
          path: ./coverage.out
      - name: Upload coverage to Codecov
        if: matrix.os == 'ubuntu-latest' && matrix.go == env.PDFIUM_EXPERIMENTAL_GO_VERSION && matrix.pdfium == env.PDFIUM_EXPERIMENTAL_VERSION
        uses: codecov/codecov-action@v2
        with:
          files: coverage.out
  test-webassembly:
    strategy:
      fail-fast: false
      matrix:
        os: [ ubuntu-latest, macos-latest, windows-latest ]
        go: [ "1.18", "1.19", "1.20" ]
    env:
      PDFIUM_EXPERIMENTAL_GO_VERSION: "1.20"
    runs-on: ${{ matrix.os }}
    steps:
      - uses: actions/checkout@v2

      - name: Set up Go
        uses: actions/setup-go@v2
        with:
          go-version: ${{ matrix.go }}
      - name: Test all packages
        run: |
          go test -timeout 30m ./internal/implementation_webassembly -v
          go test -timeout 30m ./webassembly -v
      - name: Test all packages - Experimental (non-Windows)
        if: matrix.os == 'ubuntu-latest' || matrix.os == 'macos-latest'
        run: |
          export IS_EXPERIMENTAL="1"
          go test -timeout 30m ./internal/implementation_webassembly -tags pdfium_experimental -v
          go test -timeout 30m ./webassembly -tags pdfium_experimental -v
      - name: Test all packages - Experimental (Windows)
        if: matrix.os == 'windows-latest'
        run: |
          $env:IS_EXPERIMENTAL = '1'
          go test -timeout 30m ./internal/implementation_webassembly -tags pdfium_experimental -v
          go test -timeout 30m ./webassembly -tags pdfium_experimental -v<|MERGE_RESOLUTION|>--- conflicted
+++ resolved
@@ -17,15 +17,9 @@
       matrix:
         os: [ ubuntu-latest, macos-latest, windows-latest ]
         go: [ "1.18", "1.19", "1.20" ]
-<<<<<<< HEAD
-        pdfium: [ 4849, 4874, 4929, 5038, 5079, 5254, 5378, 5648 ]
-    env:
-      PDFIUM_EXPERIMENTAL_VERSION: 5648
-=======
         pdfium: [ "4849", "4874", "4929", "5038", "5079", "5254", "5378", "5664" ]
     env:
       PDFIUM_EXPERIMENTAL_VERSION: "5664"
->>>>>>> ca7ae8eb
       PDFIUM_EXPERIMENTAL_GO_VERSION: "1.20"
     runs-on: ${{ matrix.os }}
     steps:
