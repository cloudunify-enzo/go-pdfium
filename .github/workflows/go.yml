name: Go

on:
  push:
    branches:
      - main
      - development
  pull_request:
    branches:
      - main
      - development

jobs:
  test-cgo:
    strategy:
      fail-fast: false
      matrix:
        os: [ ubuntu-latest, macos-latest, windows-latest ]
<<<<<<< HEAD
        go: [ "1.20", "1.21", "1.22" ]
        pdfium: [ "4849", "6569" ]
    env:
      PDFIUM_EXPERIMENTAL_VERSION: "6569"
      PDFIUM_EXPERIMENTAL_GO_VERSION: "1.22"
=======
        go: [ "1.21", "1.22", "1.23" ]
        pdfium: [ "4849", "6392" ]
    env:
      PDFIUM_EXPERIMENTAL_VERSION: "6392"
      PDFIUM_EXPERIMENTAL_GO_VERSION: "1.23"
>>>>>>> 8c3d8965
    runs-on: ${{ matrix.os }}
    steps:
      - uses: actions/checkout@v4

      - name: Set up Go
        uses: actions/setup-go@v5
        with:
          go-version: ${{ matrix.go }}
      - name: Set up PDFium library (Linux)
        if: matrix.os == 'ubuntu-latest'
        run: |
          sudo curl -L https://github.com/bblanchon/pdfium-binaries/releases/download/chromium%2F${{ matrix.pdfium }}/pdfium-linux-x64.tgz -o pdfium-linux-x64.tgz && sudo mkdir /opt/pdfium && sudo tar -C /opt/pdfium -xvf pdfium-linux-x64.tgz
          sudo rm pdfium-linux-x64.tgz
          sudo cp ./.github/workflows/pdfium.pc /opt/pdfium/pdfium.pc
      - name: Set up PDFium library (MacOS)
        if: matrix.os == 'macos-latest'
        run: |
          sudo curl -L https://github.com/bblanchon/pdfium-binaries/releases/download/chromium%2F${{ matrix.pdfium }}/pdfium-mac-arm64.tgz -o pdfium-mac-arm64.tgz && sudo mkdir /opt/pdfium && sudo tar -C /opt/pdfium -xvf pdfium-mac-arm64.tgz
          sudo rm pdfium-mac-arm64.tgz
          sudo cp ./.github/workflows/pdfium.pc /opt/pdfium/pdfium.pc
      - name: Set up PDFium library (Windows)
        if: matrix.os == 'windows-latest'
        run: |
          curl -L https://github.com/bblanchon/pdfium-binaries/releases/download/chromium%2F${{ matrix.pdfium }}/pdfium-win-x64.tgz -o pdfium-win-x64.tgz
          mkdir -p D:\opt\pdfium
          tar -C D:\opt\pdfium -xvf pdfium-win-x64.tgz
          rm pdfium-win-x64.tgz
          mkdir D:\opt\pkgconfig
          cp ./.github/workflows/pdfium-windows.pc D:\opt\pkgconfig\pdfium.pc
      - name: Test all packages (Linux & MacOS)
        if: matrix.os == 'ubuntu-latest' || matrix.os == 'macos-latest'
        run: |
          export LD_LIBRARY_PATH="/opt/pdfium/lib"
          export PKG_CONFIG_PATH="/opt/pdfium"
          go test -timeout 30m `go list ./... | grep -v webassembly` -exec "env DYLD_LIBRARY_PATH=/opt/pdfium/lib" -v
      - name: Test all packages (Linux & MacOS) - Experimental
        if: (matrix.os == 'ubuntu-latest' || matrix.os == 'macos-latest') && matrix.pdfium == env.PDFIUM_EXPERIMENTAL_VERSION
        run: |
          export LD_LIBRARY_PATH="/opt/pdfium/lib"
          export PKG_CONFIG_PATH="/opt/pdfium"
          export IS_EXPERIMENTAL="1"
          go test -timeout 30m `go list ./... | grep -v webassembly` -tags pdfium_experimental -exec "env DYLD_LIBRARY_PATH=/opt/pdfium/lib" -v
      - name: Test all packages (Windows)
        if: matrix.os == 'windows-latest'
        run: |
          $env:PKG_CONFIG_PATH = 'D:\opt\pkgconfig'
          $env:Path += ";D:\opt\pdfium\bin"
          go test -timeout 30m $(go list ./... | grep -v webassembly) -v
      - name: Test all packages (Windows) - Experimental
        if: matrix.os == 'windows-latest' && matrix.pdfium == env.PDFIUM_EXPERIMENTAL_VERSION
        run: |
          $env:PKG_CONFIG_PATH = 'D:\opt\pkgconfig'
          $env:Path += ";D:\opt\pdfium\bin"
          $env:IS_EXPERIMENTAL = '1'
          go test -timeout 30m $(go list ./... | grep -v webassembly) -tags pdfium_experimental -v
      - name: Test implementation for coverage
        if: matrix.os == 'ubuntu-latest' && matrix.go == env.PDFIUM_EXPERIMENTAL_GO_VERSION && matrix.pdfium == env.PDFIUM_EXPERIMENTAL_VERSION
        run: |
          export LD_LIBRARY_PATH="/opt/pdfium/lib"
          export PKG_CONFIG_PATH="/opt/pdfium"
          export IS_EXPERIMENTAL="1"
          go test -timeout 30m ./internal/implementation_cgo ./internal/implementation_webassembly -coverprofile=coverage.out -covermode=atomic -tags pdfium_experimental -v
      - name: Archive code coverage results
        if: matrix.os == 'ubuntu-latest' && matrix.go == env.PDFIUM_EXPERIMENTAL_GO_VERSION && matrix.pdfium == env.PDFIUM_EXPERIMENTAL_VERSION
        uses: actions/upload-artifact@v4
        with:
          name: code-coverage-report
          path: ./coverage.out
      - name: Upload coverage to Codecov
        if: matrix.os == 'ubuntu-latest' && matrix.go == env.PDFIUM_EXPERIMENTAL_GO_VERSION && matrix.pdfium == env.PDFIUM_EXPERIMENTAL_VERSION
        uses: codecov/codecov-action@v4
        with:
          files: coverage.out
          token: ${{ secrets.CODECOV_TOKEN }}
  test-webassembly:
    strategy:
      fail-fast: false
      matrix:
        os: [ ubuntu-latest, macos-latest, windows-latest ]
        go: [ "1.21", "1.22", "1.23" ]
    env:
      PDFIUM_EXPERIMENTAL_GO_VERSION: "1.23"
      CGO_ENABLED: "0"
    runs-on: ${{ matrix.os }}
    steps:
      - uses: actions/checkout@v4

      - name: Set up Go
        uses: actions/setup-go@v5
        with:
          go-version: ${{ matrix.go }}
      - name: Test all packages
        run: |
          go test -timeout 30m ./internal/implementation_webassembly -v
          go test -timeout 30m ./webassembly -v
      - name: Test all packages - Experimental (non-Windows)
        if: matrix.os == 'ubuntu-latest' || matrix.os == 'macos-latest'
        run: |
          export IS_EXPERIMENTAL="1"
          go test -timeout 30m ./internal/implementation_webassembly -tags pdfium_experimental -v
          go test -timeout 30m ./webassembly -tags pdfium_experimental -v
      - name: Test all packages - Experimental (Windows)
        if: matrix.os == 'windows-latest'
        run: |
          $env:IS_EXPERIMENTAL = '1'
          go test -timeout 30m ./internal/implementation_webassembly -tags pdfium_experimental -v
          go test -timeout 30m ./webassembly -tags pdfium_experimental -v<|MERGE_RESOLUTION|>--- conflicted
+++ resolved
@@ -16,19 +16,11 @@
       fail-fast: false
       matrix:
         os: [ ubuntu-latest, macos-latest, windows-latest ]
-<<<<<<< HEAD
-        go: [ "1.20", "1.21", "1.22" ]
+        go: [ "1.21", "1.22", "1.23" ]
         pdfium: [ "4849", "6569" ]
     env:
       PDFIUM_EXPERIMENTAL_VERSION: "6569"
-      PDFIUM_EXPERIMENTAL_GO_VERSION: "1.22"
-=======
-        go: [ "1.21", "1.22", "1.23" ]
-        pdfium: [ "4849", "6392" ]
-    env:
-      PDFIUM_EXPERIMENTAL_VERSION: "6392"
       PDFIUM_EXPERIMENTAL_GO_VERSION: "1.23"
->>>>>>> 8c3d8965
     runs-on: ${{ matrix.os }}
     steps:
       - uses: actions/checkout@v4
