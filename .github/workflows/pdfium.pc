prefix=/opt/pdfium
libdir=/opt/pdfium/lib
includedir=/opt/pdfium/include

Name: PDFium
Description: PDFium
<<<<<<< HEAD
Version: 5648
=======
Version: 5664
>>>>>>> ca7ae8eb
Requires:

Libs: -L${libdir} -lpdfium
Cflags: -I${includedir}<|MERGE_RESOLUTION|>--- conflicted
+++ resolved
@@ -4,11 +4,7 @@
 
 Name: PDFium
 Description: PDFium
-<<<<<<< HEAD
-Version: 5648
-=======
 Version: 5664
->>>>>>> ca7ae8eb
 Requires:
 
 Libs: -L${libdir} -lpdfium
